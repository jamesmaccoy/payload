--- conflicted
+++ resolved
@@ -1,11 +1,7 @@
 import type { CreateVersion } from 'payload/database'
 import type { PayloadRequest } from 'payload/dist/express/types'
 
-<<<<<<< HEAD
-import { and, eq, ne } from 'drizzle-orm'
-=======
 import { sql } from 'drizzle-orm'
->>>>>>> 64e7c395
 import { buildVersionCollectionFields } from 'payload/versions'
 import toSnakeCase from 'to-snake-case'
 
@@ -13,19 +9,14 @@
 
 import { upsertRow } from './upsertRow'
 
-export const createVersion: CreateVersion = async function createVersion (
+export const createVersion: CreateVersion = async function createVersion(
   this: PostgresAdapter,
   { autosave, collectionSlug, parent, req = {} as PayloadRequest, versionData },
 ) {
   const db = this.sessions?.[req.transactionID] || this.db
   const collection = this.payload.collections[collectionSlug].config
-<<<<<<< HEAD
-  const tableName = toSnakeCase(collectionSlug)
-  const versionTableName = `_${tableName}_versions`;
-=======
   const collectionTableName = toSnakeCase(collectionSlug)
   const tableName = `_${collectionTableName}_versions`
->>>>>>> 64e7c395
 
   const result = await upsertRow({
     adapter: this,
@@ -38,17 +29,6 @@
     db,
     fields: buildVersionCollectionFields(collection),
     operation: 'create',
-<<<<<<< HEAD
-    tableName: versionTableName,
-  })
-
-  await db.update(this.tables[versionTableName])
-    .set({latest: false})
-    .where(and(
-      eq(this.tables[versionTableName].latest, true),
-      ne(this.tables[versionTableName].id, result.id),
-    ));
-=======
     tableName,
   })
 
@@ -66,7 +46,6 @@
         AND ${table.id} != ${result.id};
   `)
   }
->>>>>>> 64e7c395
 
   return result
 }