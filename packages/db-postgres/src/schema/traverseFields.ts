/* eslint-disable no-param-reassign */
<<<<<<< HEAD
import {
  AnyPgColumnBuilder,
  IndexBuilder,
  integer,
  jsonb,
  numeric,
  PgNumericBuilder,
  PgVarcharBuilder,
  text,
  unique,
  UniqueConstraintBuilder,
  varchar,
} from 'drizzle-orm/pg-core';
import { Field } from 'payload/types';
import toSnakeCase from 'to-snake-case';
import { fieldAffectsData } from 'payload/dist/fields/config/types';
import { Relation, relations } from 'drizzle-orm';
import { GenericColumns, PostgresAdapter } from '../types';
import { createIndex } from './createIndex';
import { buildTable } from './build';
import { parentIDColumnMap } from './parentIDColumnMap';
import { hasLocalesTable } from '../utilities/hasLocalesTable';
=======
import type { Relation } from 'drizzle-orm'
import type { IndexBuilder } from 'drizzle-orm/pg-core'
import type { Field } from 'payload/types'

import { relations } from 'drizzle-orm'
import {
  PgNumericBuilder,
  PgVarcharBuilder,
  integer,
  jsonb,
  numeric,
  text,
  varchar,
} from 'drizzle-orm/pg-core'
import { fieldAffectsData } from 'payload/types'
import toSnakeCase from 'to-snake-case'

import type { GenericColumns, PostgresAdapter } from '../types'

import { hasLocalesTable } from '../utilities/hasLocalesTable'
import { buildTable } from './build'
import { createIndex } from './createIndex'
import { parentIDColumnMap } from './parentIDColumnMap'

type AnyPgColumnBuilder = any // TODO: Fix this
>>>>>>> 48398db2

type Args = {
  adapter: PostgresAdapter
  arrayBlockRelations: Map<string, string>
  buildRelationships: boolean
  columnPrefix?: string
  columns: Record<string, AnyPgColumnBuilder>
  fieldPrefix?: string
  fields: Field[]
  forceLocalized?: boolean
  indexes: Record<string, (cols: GenericColumns) => IndexBuilder>
  localesColumns: Record<string, AnyPgColumnBuilder>
  localesIndexes: Record<string, (cols: GenericColumns) => IndexBuilder>
  newTableName: string
  parentTableName: string
  relationships: Set<string>
}

type Result = {
  hasLocalizedField: boolean
  hasLocalizedRelationshipField: boolean
}

export const traverseFields = ({
  adapter,
  arrayBlockRelations,
  buildRelationships,
  columnPrefix,
  columns,
  fieldPrefix,
  fields,
  forceLocalized,
  indexes,
  localesColumns,
  localesIndexes,
  newTableName,
  parentTableName,
  relationships,
}: Args): Result => {
  let hasLocalizedField = false
  let hasLocalizedRelationshipField = false

  let parentIDColType = 'integer'
  if (columns.id instanceof PgNumericBuilder) parentIDColType = 'numeric'
  if (columns.id instanceof PgVarcharBuilder) parentIDColType = 'varchar'

  fields.forEach((field) => {
    if ('name' in field && field.name === 'id') return
    let columnName: string

    let targetTable = columns
    let targetIndexes = indexes

    if (fieldAffectsData(field)) {
      columnName = `${columnPrefix || ''}${toSnakeCase(field.name)}`

      // If field is localized,
      // add the column to the locale table instead of main table
<<<<<<< HEAD
      if (adapter.payload.config.localization && (field.localized || forceLocalized)) {
        hasLocalizedField = true;
        targetTable = localesColumns;
        targetIndexes = localesIndexes;
      }

      if ((field.unique || field.index) && !['array', 'blocks', 'relationship', 'upload', 'group'].includes(field.type)) {
        targetIndexes[`${field.name}Idx`] = createIndex({ columnName, name: field.name, unique: field.unique });
=======
      if (field.localized) {
        hasLocalizedField = true
        targetTable = localesColumns
        targetIndexes = localesIndexes
      }

      if (field.unique || field.index) {
        targetIndexes[`${field.name}Idx`] = createIndex({
          columnName,
          name: field.name,
          unique: field.unique,
        })
>>>>>>> 48398db2
      }
    }

    switch (field.type) {
      case 'text':
      case 'email':
      case 'code':
      case 'textarea': {
        // TODO: handle hasMany
        // TODO: handle min / max length
        targetTable[`${fieldPrefix || ''}${field.name}`] = varchar(columnName)
        break
      }

      case 'number': {
        // TODO: handle hasMany
        // TODO: handle min / max
        targetTable[`${fieldPrefix || ''}${field.name}`] = numeric(columnName)
        break
      }

      case 'richText':
      case 'json': {
        targetTable[`${fieldPrefix || ''}${field.name}`] = jsonb(columnName)
        break
      }

      case 'date': {
        break
      }

      case 'point': {
        break
      }

      case 'radio': {
        break
      }

      case 'select': {
        break
      }

      case 'array': {
        const baseColumns: Record<string, AnyPgColumnBuilder> = {
          _order: integer('_order').notNull(),
<<<<<<< HEAD
          _parentID: parentIDColumnMap[parentIDColType]('_parent_id').references(() => adapter.tables[parentTableName].id, { onDelete: 'cascade' }).notNull(),
        };
=======
          _parentID: parentIDColumnMap[parentIDColType]('_parent_id')
            .references(() => adapter.tables[parentTableName].id)
            .notNull(),
        }
>>>>>>> 48398db2

        const baseExtraConfig: Record<string, (cols: GenericColumns) => IndexBuilder | UniqueConstraintBuilder> = {};

        if (field.localized && adapter.payload.config.localization) {
<<<<<<< HEAD
          baseColumns._locale = adapter.enums._locales('_locale').notNull();
          baseExtraConfig._parentOrderLocale = (cols) => unique().on(cols._parentID, cols._order, cols._locale);
        } else {
          baseExtraConfig._parentOrder = (cols) => unique().on(cols._parentID, cols._order);
=======
          baseColumns._locale = adapter.enums._locales('_locale').notNull()
>>>>>>> 48398db2
        }

        const arrayTableName = `${newTableName}_${toSnakeCase(field.name)}`

        const { arrayBlockRelations: subArrayBlockRelations } = buildTable({
          adapter,
          baseColumns,
          baseExtraConfig,
          fields: field.fields,
          tableName: arrayTableName,
        })

        arrayBlockRelations.set(`${fieldPrefix || ''}${field.name}`, arrayTableName)

        const arrayTableRelations = relations(adapter.tables[arrayTableName], ({ many, one }) => {
          const result: Record<string, Relation<string>> = {
            _parentID: one(adapter.tables[parentTableName], {
              fields: [adapter.tables[arrayTableName]._parentID],
              references: [adapter.tables[parentTableName].id],
            }),
          }

          if (hasLocalesTable(field.fields)) {
            result._locales = many(adapter.tables[`${arrayTableName}_locales`])
          }

          subArrayBlockRelations.forEach((val, key) => {
            result[key] = many(adapter.tables[val])
          })

          return result
        })

        adapter.relations[`relations_${arrayTableName}`] = arrayTableRelations

        break
      }

      case 'blocks': {
        field.blocks.forEach((block) => {
<<<<<<< HEAD
          const blockTableName = `${newTableName}_${toSnakeCase(block.slug)}`;
          if (!adapter.tables[blockTableName]) {
            const baseColumns: Record<string, AnyPgColumnBuilder> = {
              _order: integer('_order').notNull(),
              _path: text('_path').notNull(),
              _parentID: parentIDColumnMap[parentIDColType]('_parent_id').references(() => adapter.tables[parentTableName].id, { onDelete: 'cascade' }).notNull(),
            };

            const baseExtraConfig: Record<string, (cols: GenericColumns) => IndexBuilder | UniqueConstraintBuilder> = {};

            if (field.localized && adapter.payload.config.localization) {
              baseColumns._locale = adapter.enums._locales('_locale').notNull();
              baseExtraConfig._parentPathOrderLocale = (cols) => unique().on(cols._parentID, cols._path, cols._order, cols._locale);
            } else {
              baseExtraConfig._parentPathOrder = (cols) => unique().on(cols._parentID, cols._path, cols._order);
            }
=======
          const baseColumns: Record<string, AnyPgColumnBuilder> = {
            _order: integer('_order').notNull(),
            _parentID: parentIDColumnMap[parentIDColType]('_parent_id')
              .references(() => adapter.tables[parentTableName].id)
              .notNull(),
            _path: text('_path').notNull(),
          }

          if (field.localized && adapter.payload.config.localization) {
            baseColumns._locale = adapter.enums._locales('_locale').notNull()
          }

          const blockTableName = `${newTableName}_${toSnakeCase(block.slug)}`
>>>>>>> 48398db2

            const { arrayBlockRelations: subArrayBlockRelations } = buildTable({
              adapter,
              baseColumns,
              baseExtraConfig,
              fields: block.fields,
              tableName: blockTableName,
            })

            const blockTableRelations = relations(
              adapter.tables[blockTableName],
              ({ many, one }) => {
                const result: Record<string, Relation<string>> = {
                  _parentID: one(adapter.tables[parentTableName], {
                    fields: [adapter.tables[blockTableName]._parentID],
                    references: [adapter.tables[parentTableName].id],
                  }),
                }

                if (hasLocalesTable(block.fields)) {
                  result._locales = many(adapter.tables[`${blockTableName}_locales`])
                }

                subArrayBlockRelations.forEach((val, key) => {
                  result[key] = many(adapter.tables[val])
                })

                return result
              },
            )

            adapter.relations[`relations_${blockTableName}`] = blockTableRelations
          }

          arrayBlockRelations.set(`_blocks_${block.slug}`, blockTableName)
        })

        break
      }

      case 'group': {
        const {
          hasLocalizedField: groupHasLocalizedField,
          hasLocalizedRelationshipField: groupHasLocalizedRelationshipField,
        } = traverseFields({
          adapter,
          arrayBlockRelations,
          buildRelationships,
          columnPrefix: `${columnName}_`,
          columns,
          fieldPrefix: `${fieldPrefix || ''}${field.name}_`,
          fields: field.fields,
          forceLocalized: field.localized,
          indexes,
          localesColumns,
          localesIndexes,
          newTableName: `${parentTableName}_${toSnakeCase(field.name)}`,
          parentTableName,
          relationships,
        })

        if (groupHasLocalizedField) hasLocalizedField = true
        if (groupHasLocalizedRelationshipField) hasLocalizedRelationshipField = true
        break
      }

      case 'tabs': {
        field.tabs.forEach((tab) => {
          if ('name' in tab) {
            const {
              hasLocalizedField: tabHasLocalizedField,
              hasLocalizedRelationshipField: tabHasLocalizedRelationshipField,
            } = traverseFields({
              adapter,
              arrayBlockRelations,
              buildRelationships,
              columnPrefix: `${columnName}_`,
              columns,
              fieldPrefix: `${fieldPrefix || ''}${tab.name}_`,
              fields: tab.fields,
              indexes,
              localesColumns,
              localesIndexes,
              newTableName: `${parentTableName}_${toSnakeCase(tab.name)}`,
              parentTableName,
              relationships,
            })

            if (tabHasLocalizedField) hasLocalizedField = true
            if (tabHasLocalizedRelationshipField) hasLocalizedRelationshipField = true
          } else {
            ;({ hasLocalizedField, hasLocalizedRelationshipField } = traverseFields({
              adapter,
              arrayBlockRelations,
              buildRelationships,
              columns,
              fields: tab.fields,
              indexes,
              localesColumns,
              localesIndexes,
              newTableName: parentTableName,
              parentTableName,
              relationships,
            }))
          }
        })
        break
      }

      case 'row':
      case 'collapsible': {
        ;({ hasLocalizedField, hasLocalizedRelationshipField } = traverseFields({
          adapter,
          arrayBlockRelations,
          buildRelationships,
          columns,
          fields: field.fields,
          indexes,
          localesColumns,
          localesIndexes,
          newTableName: parentTableName,
          parentTableName,
          relationships,
        }))
        break
      }

      case 'relationship':
      case 'upload':
        if (Array.isArray(field.relationTo)) {
          field.relationTo.forEach((relation) => relationships.add(relation))
        } else {
          relationships.add(field.relationTo)
        }

<<<<<<< HEAD
        if (field.localized && adapter.payload.config.localization) {
          hasLocalizedRelationshipField = true;
=======
        if (field.localized) {
          hasLocalizedRelationshipField = true
>>>>>>> 48398db2
        }
        break

      default:
        break
    }
  })

  return { hasLocalizedField, hasLocalizedRelationshipField }
}<|MERGE_RESOLUTION|>--- conflicted
+++ resolved
@@ -1,5 +1,4 @@
 /* eslint-disable no-param-reassign */
-<<<<<<< HEAD
 import {
   AnyPgColumnBuilder,
   IndexBuilder,
@@ -22,33 +21,6 @@
 import { buildTable } from './build';
 import { parentIDColumnMap } from './parentIDColumnMap';
 import { hasLocalesTable } from '../utilities/hasLocalesTable';
-=======
-import type { Relation } from 'drizzle-orm'
-import type { IndexBuilder } from 'drizzle-orm/pg-core'
-import type { Field } from 'payload/types'
-
-import { relations } from 'drizzle-orm'
-import {
-  PgNumericBuilder,
-  PgVarcharBuilder,
-  integer,
-  jsonb,
-  numeric,
-  text,
-  varchar,
-} from 'drizzle-orm/pg-core'
-import { fieldAffectsData } from 'payload/types'
-import toSnakeCase from 'to-snake-case'
-
-import type { GenericColumns, PostgresAdapter } from '../types'
-
-import { hasLocalesTable } from '../utilities/hasLocalesTable'
-import { buildTable } from './build'
-import { createIndex } from './createIndex'
-import { parentIDColumnMap } from './parentIDColumnMap'
-
-type AnyPgColumnBuilder = any // TODO: Fix this
->>>>>>> 48398db2
 
 type Args = {
   adapter: PostgresAdapter
@@ -107,7 +79,6 @@
 
       // If field is localized,
       // add the column to the locale table instead of main table
-<<<<<<< HEAD
       if (adapter.payload.config.localization && (field.localized || forceLocalized)) {
         hasLocalizedField = true;
         targetTable = localesColumns;
@@ -116,20 +87,6 @@
 
       if ((field.unique || field.index) && !['array', 'blocks', 'relationship', 'upload', 'group'].includes(field.type)) {
         targetIndexes[`${field.name}Idx`] = createIndex({ columnName, name: field.name, unique: field.unique });
-=======
-      if (field.localized) {
-        hasLocalizedField = true
-        targetTable = localesColumns
-        targetIndexes = localesIndexes
-      }
-
-      if (field.unique || field.index) {
-        targetIndexes[`${field.name}Idx`] = createIndex({
-          columnName,
-          name: field.name,
-          unique: field.unique,
-        })
->>>>>>> 48398db2
       }
     }
 
@@ -176,27 +133,20 @@
       case 'array': {
         const baseColumns: Record<string, AnyPgColumnBuilder> = {
           _order: integer('_order').notNull(),
-<<<<<<< HEAD
           _parentID: parentIDColumnMap[parentIDColType]('_parent_id').references(() => adapter.tables[parentTableName].id, { onDelete: 'cascade' }).notNull(),
         };
-=======
-          _parentID: parentIDColumnMap[parentIDColType]('_parent_id')
-            .references(() => adapter.tables[parentTableName].id)
-            .notNull(),
-        }
->>>>>>> 48398db2
 
         const baseExtraConfig: Record<string, (cols: GenericColumns) => IndexBuilder | UniqueConstraintBuilder> = {};
 
         if (field.localized && adapter.payload.config.localization) {
-<<<<<<< HEAD
           baseColumns._locale = adapter.enums._locales('_locale').notNull();
           baseExtraConfig._parentOrderLocale = (cols) => unique().on(cols._parentID, cols._order, cols._locale);
         } else {
           baseExtraConfig._parentOrder = (cols) => unique().on(cols._parentID, cols._order);
-=======
+        }
+
+        if (field.localized && adapter.payload.config.localization) {
           baseColumns._locale = adapter.enums._locales('_locale').notNull()
->>>>>>> 48398db2
         }
 
         const arrayTableName = `${newTableName}_${toSnakeCase(field.name)}`
@@ -237,7 +187,6 @@
 
       case 'blocks': {
         field.blocks.forEach((block) => {
-<<<<<<< HEAD
           const blockTableName = `${newTableName}_${toSnakeCase(block.slug)}`;
           if (!adapter.tables[blockTableName]) {
             const baseColumns: Record<string, AnyPgColumnBuilder> = {
@@ -254,21 +203,6 @@
             } else {
               baseExtraConfig._parentPathOrder = (cols) => unique().on(cols._parentID, cols._path, cols._order);
             }
-=======
-          const baseColumns: Record<string, AnyPgColumnBuilder> = {
-            _order: integer('_order').notNull(),
-            _parentID: parentIDColumnMap[parentIDColType]('_parent_id')
-              .references(() => adapter.tables[parentTableName].id)
-              .notNull(),
-            _path: text('_path').notNull(),
-          }
-
-          if (field.localized && adapter.payload.config.localization) {
-            baseColumns._locale = adapter.enums._locales('_locale').notNull()
-          }
-
-          const blockTableName = `${newTableName}_${toSnakeCase(block.slug)}`
->>>>>>> 48398db2
 
             const { arrayBlockRelations: subArrayBlockRelations } = buildTable({
               adapter,
@@ -404,13 +338,8 @@
           relationships.add(field.relationTo)
         }
 
-<<<<<<< HEAD
         if (field.localized && adapter.payload.config.localization) {
           hasLocalizedRelationshipField = true;
-=======
-        if (field.localized) {
-          hasLocalizedRelationshipField = true
->>>>>>> 48398db2
         }
         break
 
