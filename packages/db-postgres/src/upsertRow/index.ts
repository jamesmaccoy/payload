/* eslint-disable no-param-reassign */
<<<<<<< HEAD
import { eq } from 'drizzle-orm';
import { transform } from '../transform/read';
import { BlockRowToInsert } from '../transform/write/types';
import { insertArrays } from './insertArrays';
import { transformForWrite } from '../transform/write';
import { Args } from './types';
import { deleteExistingRowsByPath } from './deleteExistingRowsByPath';
import { deleteExistingArrayRows } from './deleteExistingArrayRows';
import { buildFindManyArgs } from '../find/buildFindManyArgs';
=======
import { and, eq, inArray } from 'drizzle-orm'

import type { BlockRowToInsert } from '../transform/write/types'
import type { Args } from './types'

import { insertArrays } from '../insertArrays'
import { transform } from '../transform/read'
import { transformForWrite } from '../transform/write'
>>>>>>> 48398db2

export const upsertRow = async ({
  adapter,
  data,
  fields,
  id,
  operation,
  path = '',
  tableName,
  upsertTarget,
  where,
}: Args): Promise<Record<string, unknown>> => {
  // Split out the incoming data into the corresponding:
  // base row, locales, relationships, blocks, and arrays
  const rowToInsert = transformForWrite({
    data,
    fields,
    path,
    tableName,
  })

  // First, we insert the main row
  let insertedRow: Record<string, unknown>

  if (operation === 'update') {
    const target = upsertTarget || adapter.tables[tableName].id

    if (id) {
      rowToInsert.row.id = id
      ;[insertedRow] = await adapter.db
        .insert(adapter.tables[tableName])
        .values(rowToInsert.row)
        .onConflictDoUpdate({ set: rowToInsert.row, target })
        .returning()
    } else {
      ;[insertedRow] = await adapter.db
        .insert(adapter.tables[tableName])
        .values(rowToInsert.row)
        .onConflictDoUpdate({ set: rowToInsert.row, target, where })
        .returning()
    }
  } else {
    ;[insertedRow] = await adapter.db
      .insert(adapter.tables[tableName])
      .values(rowToInsert.row)
      .returning()
  }

<<<<<<< HEAD
  const localesToInsert: Record<string, unknown>[] = [];
  const relationsToInsert: Record<string, unknown>[] = [];
  const blocksToInsert: { [blockType: string]: BlockRowToInsert[] } = {};
=======
  let localeToInsert: Record<string, unknown>
  const relationsToInsert: Record<string, unknown>[] = []
  const blocksToInsert: { [blockType: string]: BlockRowToInsert[] } = {}
>>>>>>> 48398db2

  // Maintain a list of promises to run locale, blocks, and relationships
  // all in parallel
  const promises = []

<<<<<<< HEAD
  // If there are locale rows with data, add the parent and locale to each
  if (Object.keys(rowToInsert.locales).length > 0) {
    Object.entries(rowToInsert.locales).forEach(([locale, localeRow]) => {
      localeRow._parentID = insertedRow.id;
      localeRow._locale = locale;
      localesToInsert.push(localeRow);
    });
=======
  // If there is a locale row with data, add the parent and locale
  if (Object.keys(rowToInsert.locale).length > 0) {
    rowToInsert.locale._parentID = insertedRow.id
    rowToInsert.locale._locale = locale
    localeToInsert = rowToInsert.locale
>>>>>>> 48398db2
  }

  // If there are relationships, add parent to each
  if (rowToInsert.relationships.length > 0) {
    rowToInsert.relationships.forEach((relation) => {
      relation.parent = insertedRow.id
      relationsToInsert.push(relation)
    })
  }

  // If there are blocks, add parent to each, and then
  // store by table name and rows
  Object.keys(rowToInsert.blocks).forEach((blockName) => {
    rowToInsert.blocks[blockName].forEach((blockRow) => {
      blockRow.row._parentID = insertedRow.id
      if (!blocksToInsert[blockName]) blocksToInsert[blockName] = []
      blocksToInsert[blockName].push(blockRow)
    })
  })

  // //////////////////////////////////
  // INSERT LOCALES
  // //////////////////////////////////

<<<<<<< HEAD
  if (localesToInsert.length > 0) {
    const localeTable = adapter.tables[`${tableName}_locales`];

    promises.push(async () => {
      if (operation === 'update') {
        await adapter.db.delete(localeTable).where(eq(localeTable._parentID, insertedRow.id));
      }

      await adapter.db.insert(localeTable).values(localesToInsert);
    });
=======
  let insertedLocaleRow: Record<string, unknown>

  if (localeToInsert) {
    const localeTableName = adapter.tables[`${tableName}_locales`]

    promises.push(async () => {
      if (operation === 'update') {
        ;[insertedLocaleRow] = await adapter.db
          .insert(localeTableName)
          .values(localeToInsert)
          .onConflictDoUpdate({
            set: localeToInsert,
            target: [localeTableName._locale, localeTableName._parentID],
          })
          .returning()
      } else {
        ;[insertedLocaleRow] = await adapter.db
          .insert(localeTableName)
          .values(localeToInsert)
          .returning()
      }
    })
>>>>>>> 48398db2
  }

  // //////////////////////////////////
  // INSERT RELATIONSHIPS
  // //////////////////////////////////

<<<<<<< HEAD
=======
  let insertedRelationshipRows: Record<string, unknown>[]

>>>>>>> 48398db2
  if (relationsToInsert.length > 0) {
    promises.push(async () => {
      const relationshipsTableName = `${tableName}_relationships`;
      if (operation === 'update') {
<<<<<<< HEAD
        await deleteExistingRowsByPath({
          adapter,
          localeColumnName: 'locale',
          parentColumnName: 'parent',
          parentID: insertedRow.id,
          pathColumnName: 'path',
          newRows: relationsToInsert,
          tableName: relationshipsTableName,
        });
      }

      await adapter.db.insert(adapter.tables[relationshipsTableName])
        .values(relationsToInsert).returning();
    });
=======
        // Delete any relationship rows for parent ID and paths that have been updated
        // prior to recreating them
        const localizedPathsToDelete = new Set<string>()
        const pathsToDelete = new Set<string>()

        relationsToInsert.forEach((relation) => {
          if (typeof relation.path === 'string') {
            if (typeof relation.locale === 'string') {
              localizedPathsToDelete.add(relation.path)
            } else {
              pathsToDelete.add(relation.path)
            }
          }
        })

        if (localizedPathsToDelete.size > 0) {
          await adapter.db
            .delete(adapter.tables[`${tableName}_relationships`])
            .where(
              and(
                eq(adapter.tables[`${tableName}_relationships`].parent, insertedRow.id),
                inArray(adapter.tables[`${tableName}_relationships`].path, [
                  localizedPathsToDelete,
                ]),
                eq(adapter.tables[`${tableName}_relationships`].locale, locale),
              ),
            )
        }

        if (pathsToDelete.size > 0) {
          await adapter.db
            .delete(adapter.tables[`${tableName}_relationships`])
            .where(
              and(
                eq(adapter.tables[`${tableName}_relationships`].parent, insertedRow.id),
                inArray(
                  adapter.tables[`${tableName}_relationships`].path,
                  Array.from(pathsToDelete),
                ),
              ),
            )
        }
      }

      insertedRelationshipRows = await adapter.db
        .insert(adapter.tables[`${tableName}_relationships`])
        .values(relationsToInsert)
        .returning()
    })
>>>>>>> 48398db2
  }

  // //////////////////////////////////
  // INSERT BLOCKS
  // //////////////////////////////////

  const insertedBlockRows: Record<string, Record<string, unknown>[]> = {}

  Object.entries(blocksToInsert).forEach(([blockName, blockRows]) => {
    // For each block, push insert into promises to run parallel
    promises.push(async () => {
<<<<<<< HEAD
      if (operation === 'update') {
        await deleteExistingRowsByPath({
          adapter,
          parentID: insertedRow.id,
          pathColumnName: '_path',
          newRows: blockRows.map(({ row }) => row),
          tableName: `${tableName}_${blockName}`,
        });
      }

      insertedBlockRows[blockName] = await adapter.db.insert(adapter.tables[`${tableName}_${blockName}`])
        .values(blockRows.map(({ row }) => row)).returning();

      insertedBlockRows[blockName].forEach((row, i) => {
        blockRows[i].row = row;
      });
=======
      insertedBlockRows[blockName] = await adapter.db
        .insert(adapter.tables[`${tableName}_${blockName}`])
        .values(blockRows.map(({ row }) => row))
        .returning()

      insertedBlockRows[blockName].forEach((row, i) => {
        delete row._parentID
        blockRows[i].row = row
      })
>>>>>>> 48398db2

      const blockLocaleIndexMap: number[] = []

      const blockLocaleRowsToInsert = blockRows.reduce((acc, blockRow, i) => {
<<<<<<< HEAD
        if (Object.entries(blockRow.locales).length > 0) {
          Object.entries(blockRow.locales).forEach(([blockLocale, blockLocaleData]) => {
            if (Object.keys(blockLocaleData).length > 0) {
              blockLocaleData._parentID = blockRow.row.id;
              blockLocaleData._locale = blockLocale;
              acc.push(blockLocaleData);
              blockLocaleIndexMap.push(i);
            }
          });
=======
        if (Object.keys(blockRow.locale).length > 0) {
          blockRow.locale._parentID = blockRow.row.id
          blockRow.locale._locale = locale
          acc.push(blockRow.locale)
          blockLocaleIndexMap.push(i)
          return acc
>>>>>>> 48398db2
        }

        return acc
      }, [])

      if (blockLocaleRowsToInsert.length > 0) {
<<<<<<< HEAD
        await adapter.db.insert(adapter.tables[`${tableName}_${blockName}_locales`])
          .values(blockLocaleRowsToInsert).returning();
=======
        const insertedBlockLocaleRows = await adapter.db
          .insert(adapter.tables[`${tableName}_${blockName}_locales`])
          .values(blockLocaleRowsToInsert)
          .returning()

        insertedBlockLocaleRows.forEach((blockLocaleRow, i) => {
          delete blockLocaleRow._parentID
          insertedBlockRows[blockName][blockLocaleIndexMap[i]]._locales = [blockLocaleRow]
        })
>>>>>>> 48398db2
      }

      await insertArrays({
        adapter,
        arrays: blockRows.map(({ arrays }) => arrays),
        parentRows: insertedBlockRows[blockName],
      })
    })
  })

  // //////////////////////////////////
  // INSERT ARRAYS RECURSIVELY
  // //////////////////////////////////

  promises.push(async () => {
    if (operation === 'update') {
      await Promise.all(Object.entries(rowToInsert.arrays).map(async ([arrayTableName, tableRows]) => {
        await deleteExistingArrayRows({
          adapter,
          parentID: insertedRow.id,
          tableName: arrayTableName,
        });
      }));
    }

    await insertArrays({
      adapter,
      arrays: [rowToInsert.arrays],
      parentRows: [insertedRow],
    })
  })

  await Promise.all(promises.map((promise) => promise()))

  // //////////////////////////////////
  // RETRIEVE NEWLY UPDATED ROW
  // //////////////////////////////////

<<<<<<< HEAD
  const findManyArgs = buildFindManyArgs({
    adapter,
    depth: 0,
    fields,
    tableName,
  });
=======
  if (insertedLocaleRow) insertedRow._locales = [insertedLocaleRow]
  if (insertedRelationshipRows?.length > 0) insertedRow._relationships = insertedRelationshipRows

  Object.entries(insertedBlockRows).forEach(([blockName, blocks]) => {
    if (blocks.length > 0) insertedRow[`_blocks_${blockName}`] = blocks
  })
>>>>>>> 48398db2

  findManyArgs.where = eq(adapter.tables[tableName].id, insertedRow.id);

  const doc = await adapter.db.query[tableName].findFirst(findManyArgs);

  // //////////////////////////////////
  // TRANSFORM DATA
  // //////////////////////////////////

  const result = transform({
    config: adapter.payload.config,
    data: doc,
    fields,
<<<<<<< HEAD
  });
=======
    locale,
  })
>>>>>>> 48398db2

  return result
}<|MERGE_RESOLUTION|>--- conflicted
+++ resolved
@@ -1,5 +1,4 @@
 /* eslint-disable no-param-reassign */
-<<<<<<< HEAD
 import { eq } from 'drizzle-orm';
 import { transform } from '../transform/read';
 import { BlockRowToInsert } from '../transform/write/types';
@@ -9,16 +8,6 @@
 import { deleteExistingRowsByPath } from './deleteExistingRowsByPath';
 import { deleteExistingArrayRows } from './deleteExistingArrayRows';
 import { buildFindManyArgs } from '../find/buildFindManyArgs';
-=======
-import { and, eq, inArray } from 'drizzle-orm'
-
-import type { BlockRowToInsert } from '../transform/write/types'
-import type { Args } from './types'
-
-import { insertArrays } from '../insertArrays'
-import { transform } from '../transform/read'
-import { transformForWrite } from '../transform/write'
->>>>>>> 48398db2
 
 export const upsertRow = async ({
   adapter,
@@ -67,21 +56,14 @@
       .returning()
   }
 
-<<<<<<< HEAD
   const localesToInsert: Record<string, unknown>[] = [];
   const relationsToInsert: Record<string, unknown>[] = [];
   const blocksToInsert: { [blockType: string]: BlockRowToInsert[] } = {};
-=======
-  let localeToInsert: Record<string, unknown>
-  const relationsToInsert: Record<string, unknown>[] = []
-  const blocksToInsert: { [blockType: string]: BlockRowToInsert[] } = {}
->>>>>>> 48398db2
 
   // Maintain a list of promises to run locale, blocks, and relationships
   // all in parallel
   const promises = []
 
-<<<<<<< HEAD
   // If there are locale rows with data, add the parent and locale to each
   if (Object.keys(rowToInsert.locales).length > 0) {
     Object.entries(rowToInsert.locales).forEach(([locale, localeRow]) => {
@@ -89,13 +71,6 @@
       localeRow._locale = locale;
       localesToInsert.push(localeRow);
     });
-=======
-  // If there is a locale row with data, add the parent and locale
-  if (Object.keys(rowToInsert.locale).length > 0) {
-    rowToInsert.locale._parentID = insertedRow.id
-    rowToInsert.locale._locale = locale
-    localeToInsert = rowToInsert.locale
->>>>>>> 48398db2
   }
 
   // If there are relationships, add parent to each
@@ -120,7 +95,6 @@
   // INSERT LOCALES
   // //////////////////////////////////
 
-<<<<<<< HEAD
   if (localesToInsert.length > 0) {
     const localeTable = adapter.tables[`${tableName}_locales`];
 
@@ -131,46 +105,16 @@
 
       await adapter.db.insert(localeTable).values(localesToInsert);
     });
-=======
-  let insertedLocaleRow: Record<string, unknown>
-
-  if (localeToInsert) {
-    const localeTableName = adapter.tables[`${tableName}_locales`]
-
-    promises.push(async () => {
-      if (operation === 'update') {
-        ;[insertedLocaleRow] = await adapter.db
-          .insert(localeTableName)
-          .values(localeToInsert)
-          .onConflictDoUpdate({
-            set: localeToInsert,
-            target: [localeTableName._locale, localeTableName._parentID],
-          })
-          .returning()
-      } else {
-        ;[insertedLocaleRow] = await adapter.db
-          .insert(localeTableName)
-          .values(localeToInsert)
-          .returning()
-      }
-    })
->>>>>>> 48398db2
   }
 
   // //////////////////////////////////
   // INSERT RELATIONSHIPS
   // //////////////////////////////////
 
-<<<<<<< HEAD
-=======
-  let insertedRelationshipRows: Record<string, unknown>[]
-
->>>>>>> 48398db2
   if (relationsToInsert.length > 0) {
     promises.push(async () => {
       const relationshipsTableName = `${tableName}_relationships`;
       if (operation === 'update') {
-<<<<<<< HEAD
         await deleteExistingRowsByPath({
           adapter,
           localeColumnName: 'locale',
@@ -185,57 +129,6 @@
       await adapter.db.insert(adapter.tables[relationshipsTableName])
         .values(relationsToInsert).returning();
     });
-=======
-        // Delete any relationship rows for parent ID and paths that have been updated
-        // prior to recreating them
-        const localizedPathsToDelete = new Set<string>()
-        const pathsToDelete = new Set<string>()
-
-        relationsToInsert.forEach((relation) => {
-          if (typeof relation.path === 'string') {
-            if (typeof relation.locale === 'string') {
-              localizedPathsToDelete.add(relation.path)
-            } else {
-              pathsToDelete.add(relation.path)
-            }
-          }
-        })
-
-        if (localizedPathsToDelete.size > 0) {
-          await adapter.db
-            .delete(adapter.tables[`${tableName}_relationships`])
-            .where(
-              and(
-                eq(adapter.tables[`${tableName}_relationships`].parent, insertedRow.id),
-                inArray(adapter.tables[`${tableName}_relationships`].path, [
-                  localizedPathsToDelete,
-                ]),
-                eq(adapter.tables[`${tableName}_relationships`].locale, locale),
-              ),
-            )
-        }
-
-        if (pathsToDelete.size > 0) {
-          await adapter.db
-            .delete(adapter.tables[`${tableName}_relationships`])
-            .where(
-              and(
-                eq(adapter.tables[`${tableName}_relationships`].parent, insertedRow.id),
-                inArray(
-                  adapter.tables[`${tableName}_relationships`].path,
-                  Array.from(pathsToDelete),
-                ),
-              ),
-            )
-        }
-      }
-
-      insertedRelationshipRows = await adapter.db
-        .insert(adapter.tables[`${tableName}_relationships`])
-        .values(relationsToInsert)
-        .returning()
-    })
->>>>>>> 48398db2
   }
 
   // //////////////////////////////////
@@ -247,7 +140,6 @@
   Object.entries(blocksToInsert).forEach(([blockName, blockRows]) => {
     // For each block, push insert into promises to run parallel
     promises.push(async () => {
-<<<<<<< HEAD
       if (operation === 'update') {
         await deleteExistingRowsByPath({
           adapter,
@@ -264,22 +156,10 @@
       insertedBlockRows[blockName].forEach((row, i) => {
         blockRows[i].row = row;
       });
-=======
-      insertedBlockRows[blockName] = await adapter.db
-        .insert(adapter.tables[`${tableName}_${blockName}`])
-        .values(blockRows.map(({ row }) => row))
-        .returning()
-
-      insertedBlockRows[blockName].forEach((row, i) => {
-        delete row._parentID
-        blockRows[i].row = row
-      })
->>>>>>> 48398db2
 
       const blockLocaleIndexMap: number[] = []
 
       const blockLocaleRowsToInsert = blockRows.reduce((acc, blockRow, i) => {
-<<<<<<< HEAD
         if (Object.entries(blockRow.locales).length > 0) {
           Object.entries(blockRow.locales).forEach(([blockLocale, blockLocaleData]) => {
             if (Object.keys(blockLocaleData).length > 0) {
@@ -289,34 +169,14 @@
               blockLocaleIndexMap.push(i);
             }
           });
-=======
-        if (Object.keys(blockRow.locale).length > 0) {
-          blockRow.locale._parentID = blockRow.row.id
-          blockRow.locale._locale = locale
-          acc.push(blockRow.locale)
-          blockLocaleIndexMap.push(i)
-          return acc
->>>>>>> 48398db2
         }
 
         return acc
       }, [])
 
       if (blockLocaleRowsToInsert.length > 0) {
-<<<<<<< HEAD
         await adapter.db.insert(adapter.tables[`${tableName}_${blockName}_locales`])
           .values(blockLocaleRowsToInsert).returning();
-=======
-        const insertedBlockLocaleRows = await adapter.db
-          .insert(adapter.tables[`${tableName}_${blockName}_locales`])
-          .values(blockLocaleRowsToInsert)
-          .returning()
-
-        insertedBlockLocaleRows.forEach((blockLocaleRow, i) => {
-          delete blockLocaleRow._parentID
-          insertedBlockRows[blockName][blockLocaleIndexMap[i]]._locales = [blockLocaleRow]
-        })
->>>>>>> 48398db2
       }
 
       await insertArrays({
@@ -355,21 +215,12 @@
   // RETRIEVE NEWLY UPDATED ROW
   // //////////////////////////////////
 
-<<<<<<< HEAD
   const findManyArgs = buildFindManyArgs({
     adapter,
     depth: 0,
     fields,
     tableName,
   });
-=======
-  if (insertedLocaleRow) insertedRow._locales = [insertedLocaleRow]
-  if (insertedRelationshipRows?.length > 0) insertedRow._relationships = insertedRelationshipRows
-
-  Object.entries(insertedBlockRows).forEach(([blockName, blocks]) => {
-    if (blocks.length > 0) insertedRow[`_blocks_${blockName}`] = blocks
-  })
->>>>>>> 48398db2
 
   findManyArgs.where = eq(adapter.tables[tableName].id, insertedRow.id);
 
@@ -383,12 +234,7 @@
     config: adapter.payload.config,
     data: doc,
     fields,
-<<<<<<< HEAD
   });
-=======
-    locale,
-  })
->>>>>>> 48398db2
 
   return result
 }