import type { Config } from '../../config/types'
import type { Field } from './types'

<<<<<<< HEAD
import { InvalidFieldName, InvalidFieldRelationship, MissingFieldType } from '../../errors'
=======
import withCondition from '../../admin/components/forms/withCondition'
import {
  DuplicateFieldName,
  InvalidFieldName,
  InvalidFieldRelationship,
  MissingFieldType,
} from '../../errors'
>>>>>>> 7a460789
import { formatLabels, toWords } from '../../utilities/formatLabels'
import { baseBlockFields } from '../baseFields/baseBlockFields'
import { baseIDField } from '../baseFields/baseIDField'
import validations from '../validations'
import { fieldAffectsData, tabHasName } from './types'

type Args = {
  config: Config
  existingFieldNames?: Set<string>
  fields: Field[]
  /**
   * If not null, will validate that upload and relationship fields do not relate to a collection that is not in this array.
   * This validation will be skipped if validRelationships is null.
   */
  validRelationships: null | string[]
}

export const sanitizeFields = ({
  config,
  existingFieldNames = new Set(),
  fields,
  validRelationships,
}: Args): Field[] => {
  if (!fields) return []

  return fields.map((unsanitizedField) => {
    const field: Field = { ...unsanitizedField }

    if (!field.type) throw new MissingFieldType(field)

    // assert that field names do not contain forbidden characters
    if (fieldAffectsData(field) && field.name.includes('.')) {
      throw new InvalidFieldName(field, field.name)
    }

    // Make sure that the richText field has an editor
    if (field.type === 'richText' && !field.editor && config.editor) {
      field.editor = config.editor
    }

    // Auto-label
    if (
      'name' in field &&
      field.name &&
      typeof field.label !== 'object' &&
      typeof field.label !== 'string' &&
      field.label !== false
    ) {
      field.label = toWords(field.name)
    }

    if (
      field.type === 'checkbox' &&
      typeof field.defaultValue === 'undefined' &&
      field.required === true
    ) {
      field.defaultValue = false
    }

    if (field.type === 'relationship' || field.type === 'upload') {
      if (validRelationships) {
        const relationships = Array.isArray(field.relationTo)
          ? field.relationTo
          : [field.relationTo]
        relationships.forEach((relationship: string) => {
          if (!validRelationships.includes(relationship)) {
            throw new InvalidFieldRelationship(field, relationship)
          }
        })
      }

      if (field.type === 'relationship') {
        if (field.min && !field.minRows) {
          console.warn(
            `(payload): The "min" property is deprecated for the Relationship field "${field.name}" and will be removed in a future version. Please use "minRows" instead.`,
          )
        }
        if (field.max && !field.maxRows) {
          console.warn(
            `(payload): The "max" property is deprecated for the Relationship field "${field.name}" and will be removed in a future version. Please use "maxRows" instead.`,
          )
        }
        field.minRows = field.minRows || field.min
        field.maxRows = field.maxRows || field.max
      }
    }

    if (field.type === 'blocks' && field.blocks) {
      field.blocks = field.blocks.map((block) => ({
        ...block,
        fields: block.fields.concat(baseBlockFields),
      }))
    }

    if (field.type === 'array' && field.fields) {
      field.fields.push(baseIDField)
    }

    if ((field.type === 'blocks' || field.type === 'array') && field.label) {
      field.labels = field.labels || formatLabels(field.name)
    }

    if (fieldAffectsData(field)) {
      if (existingFieldNames.has(field.name)) {
        throw new DuplicateFieldName(field.name)
      } else if (!['id', 'blockName'].includes(field.name)) {
        existingFieldNames.add(field.name)
      }

      if (field.localized && !config.localization) delete field.localized

      if (typeof field.validate === 'undefined') {
        const defaultValidate = validations[field.type]
        if (defaultValidate) {
          field.validate = (val, options) => defaultValidate(val, { ...field, ...options })
        } else {
          field.validate = () => true
        }
      }

      if (!field.hooks) field.hooks = {}
      if (!field.access) field.access = {}
    }

    if (!field.admin) {
      field.admin = {}
    }

    if ('fields' in field && field.fields) {
      field.fields = sanitizeFields({
        config,
        existingFieldNames: fieldAffectsData(field) ? new Set() : existingFieldNames,
        fields: field.fields,
        validRelationships,
      })
    }

    if (field.type === 'tabs') {
      field.tabs = field.tabs.map((tab) => {
        const unsanitizedTab = { ...tab }
        if (tabHasName(tab) && typeof tab.label === 'undefined') {
          unsanitizedTab.label = toWords(tab.name)
        }

        unsanitizedTab.fields = sanitizeFields({
          config,
          existingFieldNames: tabHasName(tab) ? new Set() : existingFieldNames,
          fields: tab.fields,
          validRelationships,
        })

        return unsanitizedTab
      })
    }

    if ('blocks' in field && field.blocks) {
      field.blocks = field.blocks.map((block) => {
        const unsanitizedBlock = { ...block }
        unsanitizedBlock.labels = !unsanitizedBlock.labels
          ? formatLabels(unsanitizedBlock.slug)
          : unsanitizedBlock.labels

        unsanitizedBlock.fields = sanitizeFields({
          config,
          fields: block.fields,
          validRelationships,
          existingFieldNames: new Set(),
        })

        return unsanitizedBlock
      })
    }

    return field
  })
}<|MERGE_RESOLUTION|>--- conflicted
+++ resolved
@@ -1,17 +1,12 @@
 import type { Config } from '../../config/types'
 import type { Field } from './types'
 
-<<<<<<< HEAD
-import { InvalidFieldName, InvalidFieldRelationship, MissingFieldType } from '../../errors'
-=======
-import withCondition from '../../admin/components/forms/withCondition'
 import {
   DuplicateFieldName,
   InvalidFieldName,
   InvalidFieldRelationship,
   MissingFieldType,
 } from '../../errors'
->>>>>>> 7a460789
 import { formatLabels, toWords } from '../../utilities/formatLabels'
 import { baseBlockFields } from '../baseFields/baseBlockFields'
 import { baseIDField } from '../baseFields/baseIDField'
