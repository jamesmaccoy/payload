import type { JSONSchema4 } from 'json-schema'

import { singular } from 'pluralize'

import type { Payload } from '..'
import type { SanitizedCollectionConfig } from '../collections/config/types'
import type { Field, FieldAffectingData, Option } from '../fields/config/types'
import type { SanitizedGlobalConfig } from '../globals/config/types'

import { fieldAffectsData, tabHasName } from '../fields/config/types'
import { deepCopyObject } from './deepCopyObject'
import { toWords } from './formatLabels'

const propertyIsRequired = (field: Field) => {
  if (fieldAffectsData(field) && 'required' in field && field.required === true) return true

  if ('fields' in field && field.type !== 'array') {
    if (field.admin?.condition || field.access?.read) return false
    return field.fields.find((subField) => propertyIsRequired(subField))
  }

  if (field.type === 'tabs') {
    return field.tabs.some(
      (tab) => 'name' in tab && tab.fields.find((subField) => propertyIsRequired(subField)),
    )
  }

  return false
}

function returnOptionEnums(options: Option[]): string[] {
  return options.map((option) => {
    if (typeof option === 'object' && 'value' in option) {
      return option.value
    }

    return option
  })
}

/**
 * This is used for generating the TypeScript types (payload-types.ts) with the payload generate:types command.
 */
function generateEntitySchemas(
  entities: (SanitizedCollectionConfig | SanitizedGlobalConfig)[],
): JSONSchema4 {
  const properties = [...entities].reduce((acc, { slug }) => {
    acc[slug] = {
      $ref: `#/definitions/${slug}`,
    }

    return acc
  }, {})

  return {
    additionalProperties: false,
    properties,
    required: Object.keys(properties),
    type: 'object',
  }
}

function fieldsToJSONSchema(
  collectionIDFieldTypes: { [key: string]: 'number' | 'string' },
  fields: Field[],
  interfaceNameDefinitions: Map<string, JSONSchema4>,
): {
  properties: {
    [k: string]: JSONSchema4
  }
  required: string[]
} {
  // required fields for a schema (could be for a nested schema)
  const requiredFields = new Set<string>(
    fields.filter(propertyIsRequired).map((field) => (fieldAffectsData(field) ? field.name : '')),
  )

  return {
    properties: Object.fromEntries(
      fields.reduce((fieldSchemas, field) => {
        let fieldSchema: JSONSchema4
        switch (field.type) {
          case 'text':
          case 'textarea':
          case 'code':
          case 'email':
          case 'date': {
            fieldSchema = { type: 'string' }
            break
          }

          case 'number': {
            if (field.hasMany === true) {
              fieldSchema = { items: { type: 'number' }, type: 'array' }
            } else {
              fieldSchema = { type: 'number' }
            }
            break
          }

          case 'checkbox': {
            fieldSchema = { type: 'boolean' }
            break
          }

          case 'json': {
            // https://www.rfc-editor.org/rfc/rfc7159#section-3
            fieldSchema = {
              oneOf: [
                { type: 'object' },
                { type: 'array' },
                { type: 'string' },
                { type: 'number' },
                { type: 'boolean' },
                { type: 'null' },
              ],
            }
            break
          }

          case 'richText': {
            fieldSchema = {
              items: {
                type: 'object',
              },
              type: 'array',
            }

            break
          }

          case 'radio': {
            fieldSchema = {
              enum: returnOptionEnums(field.options),
              type: 'string',
            }

            break
          }

          case 'select': {
            const selectType: JSONSchema4 = {
              enum: returnOptionEnums(field.options),
              type: 'string',
            }

            if (field.hasMany) {
              fieldSchema = {
                items: selectType,
                type: 'array',
              }
            } else {
              fieldSchema = selectType
            }

            break
          }

          case 'point': {
            fieldSchema = {
              items: [
                {
                  type: 'number',
                },
                {
                  type: 'number',
                },
              ],
              maxItems: 2,
              minItems: 2,
              type: 'array',
            }
            break
          }

          case 'relationship': {
            if (Array.isArray(field.relationTo)) {
              if (field.hasMany) {
                fieldSchema = {
                  oneOf: [
                    {
                      items: {
                        oneOf: field.relationTo.map((relation) => {
                          return {
                            additionalProperties: false,
                            properties: {
                              relationTo: {
                                const: relation,
                              },
                              value: {
                                type: collectionIDFieldTypes[relation],
                              },
                            },
                            required: ['value', 'relationTo'],
                            type: 'object',
                          }
                        }),
                      },
                      type: 'array',
                    },
                    {
                      items: {
                        oneOf: field.relationTo.map((relation) => {
                          return {
                            additionalProperties: false,
                            properties: {
                              relationTo: {
                                const: relation,
                              },
                              value: {
                                $ref: `#/definitions/${relation}`,
                              },
                            },
                            required: ['value', 'relationTo'],
                            type: 'object',
                          }
                        }),
                      },
                      type: 'array',
                    },
                  ],
                }
              } else {
                fieldSchema = {
                  oneOf: field.relationTo.map((relation) => {
                    return {
                      additionalProperties: false,
                      properties: {
                        relationTo: {
                          const: relation,
                        },
                        value: {
                          oneOf: [
                            {
                              type: collectionIDFieldTypes[relation],
                            },
                            {
                              $ref: `#/definitions/${relation}`,
                            },
                          ],
                        },
                      },
                      required: ['value', 'relationTo'],
                      type: 'object',
                    }
                  }),
                }
              }
            } else if (field.hasMany) {
              fieldSchema = {
                oneOf: [
                  {
                    items: {
                      type: collectionIDFieldTypes[field.relationTo],
                    },
                    type: 'array',
                  },
                  {
                    items: {
                      $ref: `#/definitions/${field.relationTo}`,
                    },
                    type: 'array',
                  },
                ],
              }
            } else {
              fieldSchema = {
                oneOf: [
                  {
                    type: collectionIDFieldTypes[field.relationTo],
                  },
                  {
                    $ref: `#/definitions/${field.relationTo}`,
                  },
                ],
              }
            }

            break
          }

          case 'upload': {
            fieldSchema = {
              oneOf: [
                {
                  type: collectionIDFieldTypes[field.relationTo],
                },
                {
                  $ref: `#/definitions/${field.relationTo}`,
                },
              ],
            }
            break
          }

          case 'blocks': {
            fieldSchema = {
              items: {
                oneOf: field.blocks.map((block) => {
                  const blockFieldSchemas = fieldsToJSONSchema(
                    collectionIDFieldTypes,
                    block.fields,
                    interfaceNameDefinitions,
                  )

                  const blockSchema: JSONSchema4 = {
                    additionalProperties: false,
                    properties: {
                      ...blockFieldSchemas.properties,
                      blockType: {
                        const: block.slug,
                      },
                    },
                    required: ['blockType', ...blockFieldSchemas.required],
                    type: 'object',
                  }

                  if (block.interfaceName) {
                    interfaceNameDefinitions.set(block.interfaceName, blockSchema)

                    return {
                      $ref: `#/definitions/${block.interfaceName}`,
                    }
                  }

                  return blockSchema
                }),
              },
              type: 'array',
            }
            break
          }

          case 'array': {
            fieldSchema = {
              items: {
                additionalProperties: false,
                type: 'object',
                ...fieldsToJSONSchema(
                  collectionIDFieldTypes,
                  field.fields,
                  interfaceNameDefinitions,
                ),
              },
              type: 'array',
            }

            if (field.interfaceName) {
              interfaceNameDefinitions.set(field.interfaceName, fieldSchema)

              fieldSchema = {
                $ref: `#/definitions/${field.interfaceName}`,
              }
            }
            break
          }

          case 'row':
          case 'collapsible': {
            const childSchema = fieldsToJSONSchema(
              collectionIDFieldTypes,
              field.fields,
              interfaceNameDefinitions,
            )
            Object.entries(childSchema.properties).forEach(([propName, propSchema]) => {
              fieldSchemas.set(propName, propSchema)
            })
            childSchema.required.forEach((propName) => {
              requiredFields.add(propName)
            })
            break
          }

          case 'tabs': {
            field.tabs.forEach((tab) => {
              const childSchema = fieldsToJSONSchema(
                collectionIDFieldTypes,
                tab.fields,
                interfaceNameDefinitions,
              )
              if (tabHasName(tab)) {
                // could have interface
                fieldSchemas.set(tab.name, {
                  additionalProperties: false,
                  type: 'object',
                  ...childSchema,
                })
                requiredFields.add(tab.name)
              } else {
                Object.entries(childSchema.properties).forEach(([propName, propSchema]) => {
                  fieldSchemas.set(propName, propSchema)
                })
                childSchema.required.forEach((propName) => {
                  requiredFields.add(propName)
                })
              }
            })
            break
          }

          case 'group': {
            fieldSchema = {
              additionalProperties: false,
              type: 'object',
              ...fieldsToJSONSchema(collectionIDFieldTypes, field.fields, interfaceNameDefinitions),
            }

            if (field.interfaceName) {
              interfaceNameDefinitions.set(field.interfaceName, fieldSchema)

              fieldSchema = {
                $ref: `#/definitions/${field.interfaceName}`,
              }
            }
            break
          }

          default: {
            break
          }
        }

        if (fieldSchema && fieldAffectsData(field)) {
          fieldSchemas.set(field.name, fieldSchema)
        }

        return fieldSchemas
      }, new Map<string, JSONSchema4>()),
    ),
    required: Array.from(requiredFields),
  }
}

// This function is part of the public API and is exported through payload/utilities
export function entityToJSONSchema(
  payload: Payload,
  incomingEntity: SanitizedCollectionConfig | SanitizedGlobalConfig,
  interfaceNameDefinitions: Map<string, JSONSchema4>,
): JSONSchema4 {
  const entity: SanitizedCollectionConfig | SanitizedGlobalConfig = deepCopyObject(incomingEntity)
  const title = entity.typescript?.interface
    ? entity.typescript.interface
    : singular(toWords(entity.slug, true))

  const defaultIDType = payload.db.defaultIDType

  const idField: FieldAffectingData = { name: 'id', required: true, type: defaultIDType as 'text' }
  const customIdField = entity.fields.find(
    (field) => fieldAffectsData(field) && field.name === 'id',
  ) as FieldAffectingData

  if (customIdField && customIdField.type !== 'group' && customIdField.type !== 'tab') {
    customIdField.required = true
  } else {
    entity.fields.unshift(idField)
  }

  // mark timestamp fields required
  if ('timestamps' in entity && entity.timestamps !== false) {
    entity.fields = entity.fields.map((field) => {
      if (fieldAffectsData(field) && (field.name === 'createdAt' || field.name === 'updatedAt')) {
        return {
          ...field,
          required: true,
        }
      }
      return field
    })
  }

  if ('auth' in entity && entity.auth && !entity.auth?.disableLocalStrategy) {
    entity.fields.push({
      name: 'password',
      type: 'text',
    })
  }

  // used for relationship fields, to determine whether to use a string or number type for the ID
  const collectionIDFieldTypes: { [key: string]: 'number' | 'string' } =
    payload.config.collections.reduce((acc, collection) => {
      const customCollectionIdField = collection.fields.find(
        (field) => 'name' in field && field.name === 'id',
      )

      acc[collection.slug] = payload.db.defaultIDType === 'text' ? 'string' : 'number'

      if (customCollectionIdField) {
        acc[collection.slug] = customCollectionIdField.type === 'number' ? 'number' : 'string'
      }

      return acc
    }, {})

  return {
    additionalProperties: false,
    title,
    type: 'object',
    ...fieldsToJSONSchema(collectionIDFieldTypes, entity.fields, interfaceNameDefinitions),
  }
}

export function configToJSONSchema(payload: Payload): JSONSchema4 {
  // a mutable Map to store custom top-level `interfaceName` types
  const interfaceNameDefinitions: Map<string, JSONSchema4> = new Map()
  const entityDefinitions: { [k: string]: JSONSchema4 } = [
    ...payload.config.globals,
    ...payload.config.collections,
  ].reduce((acc, entity) => {
    acc[entity.slug] = entityToJSONSchema(payload, entity, interfaceNameDefinitions)
    return acc
  }, {})

  return {
    additionalProperties: false,
    definitions: { ...entityDefinitions, ...Object.fromEntries(interfaceNameDefinitions) },
    properties: {
<<<<<<< HEAD
      collections: generateEntitySchemas(config.collections || []),
      globals: generateEntitySchemas(config.globals || []),
=======
      collections: generateEntitySchemas(payload.config.collections),
      globals: generateEntitySchemas(payload.config.globals),
>>>>>>> 6ced11d4
    },
    required: ['collections', 'globals'],
    title: 'Config',
    type: 'object',
  }
}<|MERGE_RESOLUTION|>--- conflicted
+++ resolved
@@ -514,13 +514,8 @@
     additionalProperties: false,
     definitions: { ...entityDefinitions, ...Object.fromEntries(interfaceNameDefinitions) },
     properties: {
-<<<<<<< HEAD
-      collections: generateEntitySchemas(config.collections || []),
-      globals: generateEntitySchemas(config.globals || []),
-=======
-      collections: generateEntitySchemas(payload.config.collections),
-      globals: generateEntitySchemas(payload.config.globals),
->>>>>>> 6ced11d4
+      collections: generateEntitySchemas(payload.config.collections || []),
+      globals: generateEntitySchemas(payload.config.globals || []),
     },
     required: ['collections', 'globals'],
     title: 'Config',
