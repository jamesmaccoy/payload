'use client'
import type { Where } from 'payload/types.js'

import { useRouter } from 'next/navigation.js'
import { isNumber } from 'payload/utilities'
import QueryString from 'qs'
import React, { createContext, useContext } from 'react'

import type { ListInfoContext, ListInfoProps } from './types.js'

<<<<<<< HEAD
export type * from './types.js'
=======
import { usePreferences } from '../Preferences/index.js'
>>>>>>> 6afb4ccf

const Context = createContext({} as ListInfoContext)

export const useListInfo = (): ListInfoContext => useContext(Context)

type RefineOverrides = {
  limit?: string
  page?: string
  search?: string
  sort?: string
  where?: Where
}

export const ListInfoProvider: React.FC<
  ListInfoProps & {
    children: React.ReactNode
  }
> = ({
  children,
  collectionSlug,
  data,
  handlePageChange: handlePageChangeFromProps,
  handlePerPageChange: handlePerPageChangeFromProps,
  handleSearchChange: handleSearchChangeFromProps,
  handleSortChange: handleSortChangeFromProps,
  handleWhereChange: handleWhereChangeFromProps,
  hasCreatePermission,
  limit,
  listSearchableFields,
  modifySearchParams,
  newDocumentURL,
  sort,
  titleField,
}) => {
  const router = useRouter()
  const { setPreference } = usePreferences()
  const hasSetInitialParams = React.useRef(false)

  const refineListData = React.useCallback(
    async (query: RefineOverrides) => {
      if (!modifySearchParams) return

      const currentQuery = QueryString.parse(window.location.search, {
        ignoreQueryPrefix: true,
      }) as QueryString.ParsedQs & {
        where: Where
      }

      const updatedPreferences: Record<string, unknown> = {}
      let updatePreferences = false

      if ('limit' in query) {
        updatedPreferences.limit = query.limit
        updatePreferences = true
      }
      if ('sort' in query) {
        updatedPreferences.sort = query.sort
        updatePreferences = true
      }
      if (updatePreferences) {
        await setPreference(`${collectionSlug}-list`, updatedPreferences)
      }

      const params = {
        limit: 'limit' in query ? query.limit : currentQuery?.limit,
        page: 'page' in query ? query.page : currentQuery?.page,
        search: 'search' in query ? query.search : currentQuery?.search,
        sort: 'sort' in query ? query.sort : currentQuery?.sort,
        where: 'where' in query ? query.where : currentQuery?.where,
      }

      router.replace(`?${QueryString.stringify(params)}`)
    },
    [collectionSlug, modifySearchParams, router, setPreference],
  )

  const handlePageChange = React.useCallback(
    async (arg: number) => {
      if (typeof handlePageChangeFromProps === 'function') {
        handlePageChangeFromProps(arg)
      }
      await refineListData({ page: String(arg) })
    },
    [refineListData, handlePageChangeFromProps],
  )
  const handlePerPageChange = React.useCallback(
    async (arg: number) => {
      if (typeof handlePerPageChangeFromProps === 'function') {
        handlePerPageChangeFromProps(arg)
      }
      await refineListData({ limit: String(arg) })
    },
    [refineListData, handlePerPageChangeFromProps],
  )
  const handleSearchChange = React.useCallback(
    async (arg: string) => {
      if (typeof handleSearchChangeFromProps === 'function') {
        handleSearchChangeFromProps(arg)
      }
      await refineListData({ search: arg })
    },
    [refineListData, handleSearchChangeFromProps],
  )
  const handleSortChange = React.useCallback(
    async (arg: string) => {
      if (typeof handleSortChangeFromProps === 'function') {
        handleSortChangeFromProps(arg)
      }
      await refineListData({ sort: arg })
    },
    [refineListData, handleSortChangeFromProps],
  )
  const handleWhereChange = React.useCallback(
    async (arg: Where) => {
      if (typeof handleWhereChangeFromProps === 'function') {
        handleWhereChangeFromProps(arg)
      }
      await refineListData({ where: arg })
    },
    [refineListData, handleWhereChangeFromProps],
  )

  React.useEffect(() => {
    if (!hasSetInitialParams.current) {
      const currentQuery = QueryString.parse(window.location.search, {
        ignoreQueryPrefix: true,
      })
      let shouldUpdateQueryString = false

      if (isNumber(limit) && !('limit' in currentQuery)) {
        currentQuery.limit = String(limit)
        shouldUpdateQueryString = true
      }
      if (sort && !('sort' in currentQuery)) {
        currentQuery.sort = sort
        shouldUpdateQueryString = true
      }
      if (shouldUpdateQueryString) {
        router.replace(`?${QueryString.stringify(currentQuery)}`)
      }

      hasSetInitialParams.current = true
    }
  }, [sort, limit, router])

  return (
    <Context.Provider
      value={{
        collectionSlug,
        data,
        handlePageChange,
        handlePerPageChange,
        handleSearchChange,
        handleSortChange,
        handleWhereChange,
        hasCreatePermission,
        limit,
        listSearchableFields,
        modifySearchParams,
        newDocumentURL,
        titleField,
      }}
    >
      {children}
    </Context.Provider>
  )
}<|MERGE_RESOLUTION|>--- conflicted
+++ resolved
@@ -8,11 +8,8 @@
 
 import type { ListInfoContext, ListInfoProps } from './types.js'
 
-<<<<<<< HEAD
 export type * from './types.js'
-=======
 import { usePreferences } from '../Preferences/index.js'
->>>>>>> 6afb4ccf
 
 const Context = createContext({} as ListInfoContext)
 
