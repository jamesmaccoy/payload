import React, { useCallback } from 'react';

import useFieldType from '../../useFieldType';
import withCondition from '../../withCondition';
import Error from '../../Error';
import Label from '../../Label';
import FieldDescription from '../../FieldDescription';
import RadioInput from './RadioInput';
import { radio } from '../../../../../fields/validations';
import { optionIsObject } from '../../../../../fields/config/types';
import { Props } from './types';

import './index.scss';

const baseClass = 'radio-group';

const RadioGroup: React.FC<Props> = (props) => {
  const {
    name,
    path: pathFromProps,
    required,
    validate = radio,
    label,
    admin: {
      readOnly,
      layout = 'horizontal',
      style,
      width,
<<<<<<< HEAD
=======
      condition,
      description,
>>>>>>> 8f90caeb
    } = {},
    options,
  } = props;

  const path = pathFromProps || name;

  const memoizedValidate = useCallback((value) => {
    const validationResult = validate(value, { required, options });
    return validationResult;
  }, [validate, required, options]);

  const {
    value,
    showError,
    errorMessage,
    setValue,
  } = useFieldType({
    path,
    validate: memoizedValidate,
  });

  const classes = [
    'field-type',
    baseClass,
    `${baseClass}--layout-${layout}`,
    showError && 'error',
    readOnly && `${baseClass}--read-only`,
  ].filter(Boolean).join(' ');

  return (
    <div
      className={classes}
      style={{
        ...style,
        width,
      }}
    >
      <div className={`${baseClass}__error-wrap`}>
        <Error
          showError={showError}
          message={errorMessage}
        />
      </div>
      <Label
        htmlFor={path}
        label={label}
        required={required}
      />
      <ul className={`${baseClass}--group`}>
        {options.map((option) => {
          let optionValue = '';

          if (optionIsObject(option)) {
            optionValue = option.value;
          } else {
            optionValue = option;
          }

          const isSelected = String(optionValue) === String(value);

          return (
            <li key={`${path} - ${optionValue}`}>
              <RadioInput
                path={path}
                isSelected={isSelected}
                option={optionIsObject(option) ? option : { label: option, value: option }}
                onChange={readOnly ? undefined : setValue}
              />
            </li>
          );
        })}
      </ul>
      <FieldDescription
        value={value}
        description={description}
      />
    </div>
  );
};

export default withCondition(RadioGroup);<|MERGE_RESOLUTION|>--- conflicted
+++ resolved
@@ -26,11 +26,7 @@
       layout = 'horizontal',
       style,
       width,
-<<<<<<< HEAD
-=======
-      condition,
       description,
->>>>>>> 8f90caeb
     } = {},
     options,
   } = props;
