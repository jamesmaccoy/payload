--- conflicted
+++ resolved
@@ -1,8 +1,4 @@
-<<<<<<< HEAD
-@import '../../../scss/styles.scss';
-=======
 @import '../../../scss/styles';
->>>>>>> cd716f2d
 
 .field-error {
   .tooltip {
