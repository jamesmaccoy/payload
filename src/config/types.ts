import { Express } from 'express';
import { DeepRequired } from 'ts-essentials';
import { Transporter } from 'nodemailer';
import SMTPConnection from 'nodemailer/lib/smtp-connection';
import { Collection } from '../collections/config/types';
import { Global } from '../globals/config/types';
import { PayloadRequest } from '../express/types/payloadRequest';

type MockEmailTransport = {
  transport?: 'mock';
  fromName?: string;
  fromAddress?: string;
};
type ValidEmailTransport = {
  transport: Transporter;
  transportOptions?: SMTPConnection.Options;
  fromName: string;
  fromAddress: string;
};

export type EmailOptions = ValidEmailTransport | MockEmailTransport;

export type InitOptions = {
  express?: Express;
  mongoURL: string;
  secret: string;
  license?: string;
  email?: EmailOptions;
<<<<<<< HEAD
  local?: boolean;
=======
  local?: boolean; // If true, disables all routes
>>>>>>> 062771e0
  onInit?: () => void;
};

export type SendEmailOptions = {
  from: string;
  to: string;
  subject: string;
  html: string;
};

export type MockEmailCredentials = {
  user: string;
  pass: string;
  web: string;
};

export type Access = (args?: any) => boolean;

export type PayloadConfig = {
  admin?: {
    user?: string;
    meta?: {
      titleSuffix?: string;
      ogImage?: string;
      favicon?: string;
    }
    disable?: boolean;
    indexHTML?: string;
  };
  collections?: Collection[];
  globals?: Global[];
  serverURL: string;
  cookiePrefix?: string;
  csrf?: string[];
  cors?: string[];
  publicENV?: { [key: string]: string };
  routes?: {
    api?: string;
    admin?: string;
    graphQL?: string;
    graphQLPlayground?: string;
  };
  express?: {
    json: {
      limit?: number
    }
  },
  email?: EmailOptions;
  local?: boolean;
  defaultDepth?: number;
  maxDepth?: number;
  rateLimit?: {
    window?: number;
    max?: number;
    trustProxy?: boolean;
    skip?: (req: PayloadRequest) => boolean;
  };
  upload?: {
    limits?: {
      fileSize?: number;
    };
  };
  localization?: {
    locales: string[];
  };
  defaultLocale?: string;
  fallback?: boolean;
  graphQL?: {
    mutations?: {
      [key: string]: unknown
    },
    queries?: {
      [key: string]: unknown
    },
    maxComplexity?: number;
    disablePlaygroundInProduction?: boolean;
  };
  components?: { [key: string]: JSX.Element | (() => JSX.Element) };
  paths?: { [key: string]: string };
  hooks?: {
    afterError?: () => void;
  };
  webpack?: (config: any) => any;
  serverModules?: string[];
};

export type Config = DeepRequired<PayloadConfig><|MERGE_RESOLUTION|>--- conflicted
+++ resolved
@@ -26,11 +26,7 @@
   secret: string;
   license?: string;
   email?: EmailOptions;
-<<<<<<< HEAD
   local?: boolean;
-=======
-  local?: boolean; // If true, disables all routes
->>>>>>> 062771e0
   onInit?: () => void;
 };
 
