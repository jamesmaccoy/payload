import { Where } from '../../types';
import { PayloadRequest } from '../../express/types';
import executeAccess from '../../auth/executeAccess';
import sanitizeInternalFields from '../../utilities/sanitizeInternalFields';
import type { PaginatedDocs } from '../../database/types';
import { SanitizedGlobalConfig } from '../config/types';
import { afterRead } from '../../fields/hooks/afterRead';
import { buildVersionGlobalFields } from '../../versions/buildGlobalFields';
import { TypeWithVersion } from '../../versions/types';
import { validateQueryPaths } from '../../database/queryValidation/validateQueryPaths';
import { combineQueries } from '../../database/combineQueries';
import { killTransaction } from '../../utilities/killTransaction';
import { initTransaction } from '../../utilities/initTransaction';

export type Arguments = {
  globalConfig: SanitizedGlobalConfig
  where?: Where
  page?: number
  limit?: number
  sort?: string
  depth?: number
  req?: PayloadRequest
  overrideAccess?: boolean
  showHiddenFields?: boolean
}

async function findVersions<T extends TypeWithVersion<T>>(
  args: Arguments,
): Promise<PaginatedDocs<T>> {
  const {
    where,
    page,
    limit,
    depth,
    globalConfig,
    sort,
    req,
    req: {
      locale,
      payload,
    },
    overrideAccess,
    showHiddenFields,
  } = args;

  const versionFields = buildVersionGlobalFields(globalConfig);

  try {
    const shouldCommit = await initTransaction(req);

    // /////////////////////////////////////
    // Access
    // /////////////////////////////////////

    const accessResults = !overrideAccess ? await executeAccess({ req }, globalConfig.access.readVersions) : true;

    await validateQueryPaths({
      globalConfig,
      versionFields,
      where,
      req,
      overrideAccess,
    });

    const fullWhere = combineQueries(where, accessResults);

    // /////////////////////////////////////
    // Find
    // /////////////////////////////////////

    const paginatedDocs = await payload.db.findGlobalVersions<T>({
      where: fullWhere,
      page: page || 1,
      limit: limit ?? 10,
      sort,
      global: globalConfig.slug,
      locale,
      req,
    });

    // /////////////////////////////////////
    // afterRead - Fields
    // /////////////////////////////////////

    let result = {
      ...paginatedDocs,
      docs: await Promise.all(paginatedDocs.docs.map(async (data) => ({
        ...data,
        version: await afterRead({
          depth,
          doc: data.version,
          entityConfig: globalConfig,
          req,
          overrideAccess,
          showHiddenFields,
          findMany: true,
        }),
      }))),
    } as PaginatedDocs<T>;

    // /////////////////////////////////////
    // afterRead - Global
    // /////////////////////////////////////

    result = {
      ...result,
      docs: await Promise.all(result.docs.map(async (doc) => {
        const docRef = doc;

        await globalConfig.hooks.afterRead.reduce(async (priorHook, hook) => {
          await priorHook;

          docRef.version = await hook({ req, query: fullWhere, doc: doc.version, findMany: true }) || doc.version;
        }, Promise.resolve());

        return docRef;
      })),
    };

<<<<<<< HEAD
    // /////////////////////////////////////
    // Return results
    // /////////////////////////////////////

    result = {
      ...result,
      docs: result.docs.map((doc) => sanitizeInternalFields<T>(doc)),
    };

    if (shouldCommit) await payload.db.commitTransaction(req.transactionID);

    return result;
  } catch (error: unknown) {
    await killTransaction(req);
    throw error;
  }
=======
  const paginatedDocs = await VersionsModel.paginate(query, {
    page: page || 1,
    limit: limit ?? 10,
    sort,
    lean: true,
    leanWithId: true,
    useEstimatedCount: hasNearConstraint,
    forceCountFn: hasNearConstraint,
  });

  // /////////////////////////////////////
  // afterRead - Fields
  // /////////////////////////////////////

  let result = {
    ...paginatedDocs,
    docs: await Promise.all(paginatedDocs.docs.map(async (data) => ({
      ...data,
      version: await afterRead({
        depth,
        doc: data.version,
        entityConfig: globalConfig,
        req,
        overrideAccess,
        showHiddenFields,
        findMany: true,
        context: req.context,
      }),
    }))),
  } as PaginatedDocs<T>;

  // /////////////////////////////////////
  // afterRead - Global
  // /////////////////////////////////////

  result = {
    ...result,
    docs: await Promise.all(result.docs.map(async (doc) => {
      const docRef = doc;

      await globalConfig.hooks.afterRead.reduce(async (priorHook, hook) => {
        await priorHook;

        docRef.version = await hook({ req, query, doc: doc.version, findMany: true }) || doc.version;
      }, Promise.resolve());

      return docRef;
    })),
  };

  // /////////////////////////////////////
  // Return results
  // /////////////////////////////////////

  result = {
    ...result,
    docs: result.docs.map((doc) => sanitizeInternalFields<T>(doc)),
  };

  return result;
>>>>>>> 455b35dc
}

export default findVersions;<|MERGE_RESOLUTION|>--- conflicted
+++ resolved
@@ -94,6 +94,7 @@
           overrideAccess,
           showHiddenFields,
           findMany: true,
+          context: req.context,
         }),
       }))),
     } as PaginatedDocs<T>;
@@ -117,7 +118,6 @@
       })),
     };
 
-<<<<<<< HEAD
     // /////////////////////////////////////
     // Return results
     // /////////////////////////////////////
@@ -134,68 +134,6 @@
     await killTransaction(req);
     throw error;
   }
-=======
-  const paginatedDocs = await VersionsModel.paginate(query, {
-    page: page || 1,
-    limit: limit ?? 10,
-    sort,
-    lean: true,
-    leanWithId: true,
-    useEstimatedCount: hasNearConstraint,
-    forceCountFn: hasNearConstraint,
-  });
-
-  // /////////////////////////////////////
-  // afterRead - Fields
-  // /////////////////////////////////////
-
-  let result = {
-    ...paginatedDocs,
-    docs: await Promise.all(paginatedDocs.docs.map(async (data) => ({
-      ...data,
-      version: await afterRead({
-        depth,
-        doc: data.version,
-        entityConfig: globalConfig,
-        req,
-        overrideAccess,
-        showHiddenFields,
-        findMany: true,
-        context: req.context,
-      }),
-    }))),
-  } as PaginatedDocs<T>;
-
-  // /////////////////////////////////////
-  // afterRead - Global
-  // /////////////////////////////////////
-
-  result = {
-    ...result,
-    docs: await Promise.all(result.docs.map(async (doc) => {
-      const docRef = doc;
-
-      await globalConfig.hooks.afterRead.reduce(async (priorHook, hook) => {
-        await priorHook;
-
-        docRef.version = await hook({ req, query, doc: doc.version, findMany: true }) || doc.version;
-      }, Promise.resolve());
-
-      return docRef;
-    })),
-  };
-
-  // /////////////////////////////////////
-  // Return results
-  // /////////////////////////////////////
-
-  result = {
-    ...result,
-    docs: result.docs.map((doc) => sanitizeInternalFields<T>(doc)),
-  };
-
-  return result;
->>>>>>> 455b35dc
 }
 
 export default findVersions;