--- conflicted
+++ resolved
@@ -7,12 +7,8 @@
 import { mongooseAdapter } from '../packages/db-mongodb/src/index'
 import { postgresAdapter } from '../packages/db-postgres/src/index'
 import { buildConfig as buildPayloadConfig } from '../packages/payload/src/config/build'
-<<<<<<< HEAD
-
 // process.env.PAYLOAD_DATABASE = 'postgres'
-=======
 import { createSlate } from '../packages/richtext-slate/src'
->>>>>>> 463a39e8
 
 const databaseAdapters = {
   mongoose: mongooseAdapter({
